import json
import logging
from concurrent.futures import ThreadPoolExecutor
from enum import Enum
from threading import Lock, Thread
from time import monotonic, sleep, time

import numpy
from epics import PV, ca, caput

_start_time = time()
_print_trace = False


def since_start(message=None):
    seconds = '{:.2f}'.format(time() - _start_time)
    if message and _print_trace:
        print(seconds, message)
    else:
        return seconds


def enable_tracing(enable=True):
    global _print_trace
    _print_trace = enable


# A shared thread pool that can be used from anywhere for tasks that
# should run in background, but not indefinitely.
global_thread_pool = ThreadPoolExecutor(16)


def process_record(pvname):
    "Assuming 'pvname' is part of an EPICS record, write to its PROC field."
    record = pvname.split('.')[0]
    caput(f'{record}.PROC', 1)


class _BackgroundWorkers:
    """
    A simple interface to suspend, resume and register background threads for
    tasks that run for the lifetime of the program, e.g. updating of PV values.
    These tasks should be suspended when they are not needed and when their CPU
    usage would needlessly prolong execution of other functions. Examples are
    saving and restoring PVs, and reading a request file.

    A task is registered by name. This name can be used to selectively suspend
    and resume a particular task.
    """

    def __init__(self):
        self._workers = {}
        self._explicitly_suspended = {}
        self._count = 0

    def is_suspended(self):
        return self._count > 0

    def suspend_one(self, worker_name):
        if not self._explicitly_suspended[worker_name]:
            self._explicitly_suspended[worker_name] = True
            if not self.is_suspended():
                self._workers[worker_name].suspend()

    def resume_one(self, worker_name):
        if self._explicitly_suspended[worker_name]:
            self._explicitly_suspended[worker_name] = False
            if not self.is_suspended():
                self._workers[worker_name].resume()

    def suspend(self):
        if self._count == 0:
            since_start("Pausing background threads")
            for n, w in self._workers.items():
                if not self._explicitly_suspended[n]:
                    w.suspend()
            since_start("Background threads suspended")
        self._count += 1

    def resume(self):
        if self._count > 0:
            self._count -= 1
            if self._count == 0:
                since_start("Resuming background threads")
                for n, w in self._workers.items():
                    if not self._explicitly_suspended[n]:
                        w.resume()

    def register(self, worker_name, worker):
        assert(worker_name not in self._workers)
        self._workers[worker_name] = worker
        self._explicitly_suspended[worker_name] = False

    def unregister(self, worker_name):
        if worker_name in self._workers:
            del self._workers[worker_name]
            del self._explicitly_suspended[worker_name]


background_workers = _BackgroundWorkers()


class BackgroundThread:
    """
    A base class for a background thread. Automatically registers with
    background_workers. Override the _run() method. The new method must check
    the _lock, _quit and _suspend variables and act appropriately. The
    _periodic_loop() method does this for you and is handy for writing periodic
    tasks.
    """

    __sleep_quantum = 0.1

    def __init__(self, name=None, **kwargs):
        assert(name is not None)
        self._name = name
        self._lock = Lock()
        self._quit = False
        self._suspend = False
        self._thread = Thread(target=self._run)

    def __del__(self):
        if self._thread.is_alive():
            self.stop()

    def start(self):
        background_workers.register(self._name, self)
        self._thread.start()

    def stop(self):
        background_workers.unregister(self._name)
        self._quit = True
        if self._thread.is_alive():
            self._thread.join()

    def suspend(self):
        with self._lock:
            self._suspend = True

    def resume(self):
        with self._lock:
            self._suspend = False

    def _run(self):
        raise NotImplementedError(
            "The BackgroundThread class should not be used directly.")

    def _periodic_loop(self, period, task):
        """
        If you wish to implement a simple periodic task, call this function
        from _run(). It handles quitting and suspending. It will execute task()
        every period seconds. _lock is held while task() executes; task() may
        release it, but must take it again before returning.
        """

        startTime = monotonic()
        while not self._quit:
            while monotonic() < startTime + period:
                sleep(self.__sleep_quantum)
                if self._quit:
                    return

            startTime = monotonic()
            with self._lock:
                if not self._suspend:  # this check needs the lock
                    task()


def get_machine_param_data(machine_params):
    """For each machine parameter (given in dict {name: pv_name}), get PV
    data as dict. The data includes 'value', 'units', 'precision'. Returns a
    dict of {name: data}. In case of error, all values in data are None."""

    background_workers.suspend()
    pvs = [PV(name, auto_monitor=False, connection_timeout=None)
           for name in machine_params.values()]
    results = [p.get_with_metadata(form='ctrl', as_numpy=True) for p in pvs]
    background_workers.resume()

    return {p: {key: (v.get(key) if v is not None else None)
                for key in ('value', 'units', 'precision')}
            for p, v in zip(machine_params.keys(), results)}


# Exceptions
class SnapshotError(Exception):
    """
    Parent exception class of all snapshot exceptions.
    """
    pass


class PvStatus(Enum):
    """
    Returned by SnapshotPv on save_pv() and restore_pv() methods. Possible states:
        access_err: Not connected or not read/write permission at the time of action.
        ok: Action succeeded.
        no_value: Returned if value (save_pv) or desired value (restore_pv) for action is not defined.
        equal: Returned if restore value is equal to current PV value (no need to restore).
        type_err: Returned if type of restore value is wrong
    """
    access_err = 0
    ok = 1
    no_value = 2
    equal = 3
    type_err = 4

# Subclass PV to be to later add info if needed


class SnapshotPv(PV):
    """
    Extended PV class with non-blocking methods to save and restore pvs. It
    does not enable monitors, instead relying on values from PvUpdater. Without
    PvUpdater, it will always perform a get().

    Note: PvUpdater is a "friend class" and uses this class' internals.
    """

    def __init__(self, pvname, user_config={}, connection_callback=None, **kw):
        # dict format {idx: callback}
        self.conn_callbacks = {}
        if connection_callback:
            self.add_conn_callback(connection_callback)
        self.is_array = False

        # Internals for synchronization with PvUpdater
        self._last_value = None
        self._initialized = False
        self._pvget_lock = Lock()
        self._pvget_completer = None
        self._user_config = user_config

        super().__init__(pvname,
                         connection_callback=self._internal_cnct_callback,
                         auto_monitor=False,
                         connection_timeout=None, **kw)

    @property
    def initialized(self):
        return self._initialized

    @PV.value.getter
    def value(self):
        """
        Overriden PV.value property. Since auto_monitor is disabled, this
        property would perform a get(). Instead, we return the last value
        that was fetched by PvUpdater, emulating auto_monitor using periodic
        updates. If no value was fetched yet, return None, but don't block.

        This method is never used when we _really_ want a value. In such cases,
        use get().
        """
        return self._last_value if self._initialized else None

    def get(self, *args, **kwargs):
        """
        Overriden PV.get() function. If no arguments are given and the value
        was initialized by PvUpdater, returns the cached value, otherwise calls
        PV.get(). It also makes one-element arrays behave consistently: unless
        it is given 'as_numpy=False', it will always return an ndarray.

        See also SnapshotPv.value().
        """

        if args or kwargs or not self._initialized:
            # Because PvUpdater uses low-level ca calls that can time
            # out, get() must be able to handle incomplete gets that
            # it didn't start itself.
            with self._pvget_lock:
                if self._pvget_completer is not None:
                    val = self._pvget_completer()
                    if val is None:
                        # There is never an infinite timeout. If this call
                        # timed out as well, we still can't proceed.
                        return None

                val = PV.get(self, *args, **kwargs)

                # pyepics is inconsistent with regard to one-element arrays;
                # see _internal_cnct_callback() for explanation. Moreover, it
                # will return string arrays as lists. To keep everything
                # uniform, we convert all lists to ndarrays.
                if val is not None and self.is_array:
                    if numpy.size(val) == 0:
                        val = None
                    elif (numpy.size(val) == 1 and
                          kwargs.get('as_numpy', True) and
                          not isinstance(val, numpy.ndarray)):
                        val = numpy.asarray([val])
                    elif (kwargs.get('as_numpy', True) and
                          not isinstance(val, numpy.ndarray)):
                        val = numpy.asarray(val)

                return val

        return self.value

    @PV.precision.getter
    def precision(self):
        "Override so as to not block until PvUpdater initializes ctrlvars."
        prec = self._user_config.get('precision', -1)
        if prec >= 0:
            return prec
        return super().precision if self._initialized else None

    @PV.units.getter
    def units(self):
        "Override so as to not block until PvUpdater initializes ctrlvars."
        return super().units if self._initialized else None

    def save_pv(self):
        """
        Non blocking CA get. Does not block if there is no connection or no read access. Returns latest value
        (monitored) or None if not able to get value. It also returns status of the action (see PvStatus)

        :return: (value, status)

            value: PV value.

            status: Status of save action as PvStatus type.
        """
        if self.connected and self.read_access:
            saved_value = self.get(use_monitor=False)
            if saved_value is None:
                logging.debug(f'No value returned for channel {self.pvname}')
                return saved_value, PvStatus.no_value
            else:
                return saved_value, PvStatus.ok
        else:
            return None, PvStatus.access_err

    def restore_pv(self, value, callback=None):
        """
        Executes asynchronous CA put if value is different to current PV value. Success status of this action is
        returned in callback.

        :param value: Value to be put to PV.
        :param callback: callback function in which success of restoring is monitored

        :return:
        """
        if self.connected:
            # Must be after connection test. If checking access when not
            # connected pyepics tries to reconnect which takes some time.
            if self.write_access:
                if value is None:
                    callback(pvname=self.pvname, status=PvStatus.no_value)

                elif not self.compare_to_curr(value):
                    try:
                        self.put(
                            value,
                            wait=False,
                            callback=callback,
                            callback_data={
                                "status": PvStatus.ok})

                    except TypeError as e:
                        callback(pvname=self.pvname,
                                 status=PvStatus.type_err)

                elif callback:
                    # No need to be restored.
                    callback(pvname=self.pvname, status=PvStatus.equal)

            elif callback:
                callback(pvname=self.pvname, status=PvStatus.access_err)

        elif callback:
            callback(pvname=self.pvname, status=PvStatus.access_err)

    @staticmethod
    def value_to_display_str(value, precision):
        """
        Get snapshot style string representation of provided value. For display
        purposes only!

        :param value: Value to be represented as string.
        :param precision: display precision for floats

        :return: String representation of value
        """

        # First, check for the most common stuff
        if value is None:
            return ''
        elif isinstance(value, float):
            # return PrintFloat(value, precision)

            # old behavior was causing error with float
            # and precision zero. now a float
            #  with precision 0 is shown as integer
            fmt = f'{{:.{precision}f}}' if precision >= 0 else '{:f}'
            return str(fmt.format(value))

        elif isinstance(value, str):
            return value
        elif isinstance(value, numpy.ndarray):
            if value.dtype.kind == 'f':
                fmt = f'{{:.{precision}f}}' if precision and precision > 0 else '{:f}'
            else:
                fmt = '{}'

            if numpy.size(value) > 3:
                # abbreviate long arrays
                return f'[{fmt} ... {fmt}]'.format(value[0], value[-1])
            else:
                return '[' + ' '.join(fmt.format(x) for x in value) + ']'
        else:  # integer values come here
            return f'{value:.0f}'
            # return str(value)

    def compare_to_curr(self, value):
        """
        Compare value to current PV value with zero tolerance.

        :param value: Value to be compared.

        :return: Result of comparison.
        """
        return SnapshotPv.compare(value, self.value, 0.)

    @staticmethod
    def compare(value1, value2, tolerance):
        """
        Compare two values snapshot style (handling numpy arrays) for waveforms.

        :param value1: Value to be compared to value2.
        :param value2: Value to be compared to value1.
        :param tolerance: Comparison is done as |v1 - v2| <= tolerance

        :return: Result of comparison.
        """

        if value1 is None or value2 is None:
            return value1 is value2

        if isinstance(value1, float) and isinstance(value2, float):
            return abs(value1 - value2) <= tolerance
        elif any(isinstance(x, numpy.ndarray) for x in (value1, value2)):
            try:
<<<<<<< HEAD
                return numpy.allclose(
                    value1, value2, atol=tolerance, rtol=0)
            except TypeError:
                # Non-numeric array (i.e. strings)
=======
                return numpy.allclose(value1, value2, atol=tolerance, rtol=0)
            except (TypeError, ValueError):
                # Array of non-numeric types or with unequal lengths
>>>>>>> 88200658
                return numpy.array_equal(value1, value2)
        else:
            return value1 == value2

    def add_conn_callback(self, callback):
        """
        Set connection callback.

        :param callback:
        :return: Connection callback index
        """
        idx = 1 + max(self.conn_callbacks.keys()) if self.conn_callbacks else 0
        self.conn_callbacks[idx] = callback
        return idx

    def clear_callbacks(self):
        """
        Removes all user callbacks and connection callbacks.

        :return:
        """
        self.conn_callbacks = {}
        super().clear_callbacks()

    def remove_conn_callback(self, idx):
        """
        Remove connection callback.
        :param idx: callback index
        :return:
        """
        if idx in self.conn_callbacks:
            self.conn_callbacks.pop(idx)

    def _internal_cnct_callback(self, conn, **kw):
        """
        Snapshot specific handling of connection status on pyepics connection_callback. Check if PV is array, then call
        user callback if provided.

        :param conn: True if connected, False if not connected.
        :param kw:

        :return:
        """

        # PV layer of pyepics handles arrays strange. In case of having a waveform with NORD field "1" it will not
        # interpret it as array. Instead of native "pv.count" which is a NORD field of waveform record it should use
        # number of may elements "pv.nelm" (NELM field). However this also acts wrong because it simply does following:
        # if count == 1, then nelm = 1
        # The true NELM info can be found with ca.element_count(self.chid).
        self.is_array = (ca.element_count(self.chid) > 1)

        # If user specifies his own connection callback, call it here.
        for clb in self.conn_callbacks.values():
            clb(conn=conn, **kw)

    @staticmethod
    def macros_substitution(txt: str, macros: dict):
        """
        Returns string txt with substituted macros (defined as {macro: value}).

        :param txt: String with macros.
        :param macros: Dictionary with {macro: value} pairs.

        :return: txt with replaced macros.
        """
        for key in macros:
            macro = f"$({key})"
            txt = txt.replace(macro, macros[key])
        return txt


class PvUpdater(BackgroundThread):
    """
    Manages a thread that periodically updated PV values. The values are both
    cached in the PV objects (see SnapshotPv.value()) and passed to a callback.
    A normal python thread is used instead of a CAThread because a fresh CA
    context is needed.
    """
    update_rate = 1.0  # seconds
    timeout = 1.0

    def __init__(self, callback=lambda: None, **kwargs):
        super().__init__(name='pv_updater', **kwargs)
        self._callback = callback
        self._pvs = []

    def set_pvs(self, pvs):
        with self._lock:
            self._pvs = list(pvs)

    @staticmethod
    def _get_start(pv):
        try:
            if pv.connected:
                ca.get_with_metadata(pv.chid, wait=False, as_numpy=True)
                # To be used by SnapshotPv.get() in case we time out.
                pv._pvget_completer = \
                    lambda: PvUpdater._get_complete(pv, wait=True)
        except ca.ChannelAccessException:
            pass

    @staticmethod
    def _get_complete(pv, wait=False):
        try:
            if not pv.connected or not pv._pvget_completer:
                return None
            timeout = PvUpdater.timeout if wait is False else None
            md = ca.get_complete_with_metadata(pv.chid, as_numpy=True,
                                               timeout=timeout)
            if md is None:
                return None
            pv._pvget_completer = None
            val = md['value']

            # Handle arrays. See comment in SnapshotPv.get()
            if val is not None and pv.is_array:
                if numpy.size(val) == 0:
                    val = None
                elif (numpy.size(val) == 1 and
                      not isinstance(val, numpy.ndarray)):
                    val = numpy.asarray([val])
                elif not(isinstance(val, numpy.ndarray)):
                    val = numpy.asarray(val)

            pv._last_value = val
            return val

        except (ca.ChannelAccessException, ca.ChannelAccessGetFailure):
            # The GetFailure exception happens on pyepics 3.4 if PVs reconnect
            # between _get_start() and _get_complete(). Which is good: older
            # versions just kept silently returning None and wouldn't reconnect
            # properly.
            pv._pvget_completer = None
            pv._last_value = None
            return None

    def _run(self):
        ca.use_initial_context()
        self._periodic_loop(self.update_rate, self._task)

    def _task(self):
        since_start("Started getting PV values")

        report_init_timeout = False
        report = "Some connected PVs are timing out while " \
            "fetching ctrlvars, causing slowdowns."
        newly_initialized = []
        for pv in self._pvs:
            pv._pvget_lock.acquire()
            if not pv._initialized:
                # Units and precision will be needed in the GUI. Fetch
                # them now and cache them, so that GUI won't need to.
                if pv.connected:
                    ctrl = pv.get_ctrlvars()
                    # It can timeout, so don't rely on it.
                    if ctrl:
                        # Defer setting init status until we are ready to
                        # release the lock.
                        newly_initialized.append(pv)
                    else:
                        if not report_init_timeout:
                            report_init_timeout = True
                            logging.debug(report)
            # get_ctrlvars() does not fetch the value, so we still need
            # to do it. It is safe to do even in the case of timeout
            # because the ctrl and value requests are orthogonal in
            # pyepics. There is a very slim chance that pv._last_value
            # remains none even if it when pv._initialized is True
            # if the value get times out, but that's no different from
            # what pyepics itself does. <rant>pyepics is quite bad at
            # handling timeouts</rant>.
            self._get_start(pv)

        vals = [self._get_complete(pv) for pv in self._pvs]

        for pv in newly_initialized:
            pv._initialized = True
        for pv in self._pvs:
            pv._pvget_lock.release()

        since_start("Finished getting PV values")

        self._lock.release()
        try:
            self._callback(vals)
        finally:
            self._lock.acquire()<|MERGE_RESOLUTION|>--- conflicted
+++ resolved
@@ -440,16 +440,9 @@
             return abs(value1 - value2) <= tolerance
         elif any(isinstance(x, numpy.ndarray) for x in (value1, value2)):
             try:
-<<<<<<< HEAD
-                return numpy.allclose(
-                    value1, value2, atol=tolerance, rtol=0)
-            except TypeError:
-                # Non-numeric array (i.e. strings)
-=======
                 return numpy.allclose(value1, value2, atol=tolerance, rtol=0)
             except (TypeError, ValueError):
                 # Array of non-numeric types or with unequal lengths
->>>>>>> 88200658
                 return numpy.array_equal(value1, value2)
         else:
             return value1 == value2
