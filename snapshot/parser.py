--- conflicted
+++ resolved
@@ -4,11 +4,8 @@
 import logging
 import os
 import time
-<<<<<<< HEAD
-=======
 from itertools import chain
 from pathlib import Path
->>>>>>> 74555c79
 
 import numpy
 
@@ -17,346 +14,7 @@
 save_file_suffix = '.snap'
 
 
-<<<<<<< HEAD
 # Helper functions to support macros parsing for users of this lib
-=======
-class SnapshotReqFile(object):
-    def __init__(self, path: str, parent=None, macros: dict = None,
-                 changeable_macros: list = None):
-        """
-        Class providing parsing methods for request files.
-
-        :param path: Request file path.
-        :param parent: SnapshotReqFile from which current file was called.
-        :param macros: Dict of macros {macro: value}
-        :param changeable_macros: List of "global" macros which can stay unreplaced and will be handled by
-                                  Shanpshot object (enables user to change macros on the fly). This macros will be
-                                  ignored in error handling.
-
-        :return:
-        """
-        if macros is None:
-            macros = {}
-        if changeable_macros is None:
-            changeable_macros = []
-
-        self._path = os.path.abspath(path)
-        self._parent = parent
-        self._macros = macros
-        self._c_macros = changeable_macros
-
-        if parent:
-            self._trace = '{} [line {}: {}] >> {}'.format(parent._trace, parent._curr_line_n, parent._curr_line,
-                                                          self._path)
-        else:
-            self._trace = self._path
-
-        self._curr_line = None
-        self._curr_line_n = 0
-        self._curr_line_txt = ''
-        self._err = []
-        self._type, self._file_data = self.read_input()
-
-    def read_input(self):
-        extension = os.path.splitext(self._path)[1].replace('.', '')
-        if len(extension) == 0:
-            extension = 'req'
-        content = None
-        if extension == 'json':
-            try:
-                content = json.loads(open(self._path, 'r').read())
-            except Exception as e:
-                msg = f'{self._path}: Could not read load json file.'
-                return ReqParseError(msg, e)
-        elif extension in ['yml', 'yaml']:
-            # yaml
-            try:
-                content = yaml.safe_load(open(self._path, 'r'))[0]
-            except Exception as e:
-                msg = f'{self._path}: Could not safe_load yaml file.'
-                return ReqParseError(msg, e)
-        else:  # default and no extensions are treated as REQ
-            filepath = Path(self._path)
-            try:
-                content = filepath.read_text()
-            except Exception as e:
-                raise ReqParseError(
-                    f'{self._path}: Could not read "{filepath}" load file.', e)
-        if content is None:
-            raise SnapshotError(
-                f'{self._path}: Could not read "{self._path}" load file.')
-        return (extension, content)
-
-    def read(self):
-        """
-        Parse request file and return
-          - a list of pv names where changeable_macros are not replaced. ("raw"
-            pv names).
-          - a dict with metadata from the file.
-
-        In case of problems raises exceptions.
-                OSError
-                ReqParseError
-                    ReqFileFormatError
-                    ReqFileInfLoopError
-
-        :return: (pv_names, metadata).
-        """
-        result = self._read_only_self()
-        if not isinstance(result, tuple):
-            raise result
-
-        pvs, metadata, includes = result
-        while includes:
-            results = global_thread_pool.map(lambda f: f._read_only_self(),
-                                             includes)
-            old_includes = includes
-            includes = []
-            for result, inc in zip(results, old_includes):
-                if not isinstance(result, tuple):
-                    raise result
-                new_pvs, new_metadata, new_includes = result
-                if new_metadata:
-                    msg = f"Found metadata in included file {inc._path}; " \
-                        "metadata is only allowed in the top-level file."
-                    raise ReqParseError(msg)
-                pvs += new_pvs
-                includes += new_includes
-
-        # In the file, machine_params are stored as an array of
-        # key-value pairs to preserve order. Here, we can rely on
-        # having an ordered dict.
-        try:
-            metadata['machine_params'] = \
-                dict(metadata.get('machine_params', []))
-            if not all(isinstance(x, str) for x in chain.from_iterable(
-                    metadata['machine_params'].items())):
-                raise ReqParseError
-        except Exception:
-            raise ReqParseError('Invalid format of machine parameter list, '
-                                'must be a list of ["name", "pv_name"] pairs.')
-
-        forbidden_chars = " ,.()"
-        if any(
-            any(char in param for char in forbidden_chars)
-            for param in metadata['machine_params']
-        ):
-            raise ReqParseError('Invalid format of machine parameter list, '
-                                'names must not contain space or punctuation.')
-
-        return pvs, metadata
-
-    def _read_only_self(self):
-        """
-        Parse request file and return a tuple of pvs, metadata and includes.
-
-        In case of problems returns (but does not raise) exceptions.
-                OSError
-                ReqParseError
-                    ReqFileFormatError
-                    ReqFileInfLoopError
-
-        :return: A tuple (pv_list, metadata, includes_list)
-        """
-        includes = []
-        pvs = []
-        
-        if self._type == 'json':
-            pvs = self._extract_pvs_from_json()
-            try:
-                with open(self._path) as f:
-                        file_data = f.read()
-            except OSError as e:
-                return e
-            try:
-                md = file_data.lstrip()
-                metadata, end_of_metadata = \
-                    json.JSONDecoder().raw_decode(md)
-            except json.JSONDecodeError:
-                msg = f"{self._path}: Could not parse JSON metadata header."
-                return ReqParseError(msg)
-            actual_data = md[end_of_metadata:].lstrip()
-            actual_data_index = file_data.find(actual_data)
-            self._curr_line_n = len(file_data[:actual_data_index]
-                                    .splitlines())
-            file_data = file_data[actual_data_index:]
-        elif self._type == 'yml':
-            pvs = self._extract_pvs_from_yaml()
-            metadata = self._file_data
-        elif self._type == 'req':
-            if self._file_data.lstrip().startswith('{'):
-                try:
-                    md = self._file_data.lstrip()
-                    metadata, end_of_metadata = \
-                        json.JSONDecoder().raw_decode(md)
-                except json.JSONDecodeError:
-                    msg = f"{self._path}: Could not parse JSON metadata header."
-                    return ReqParseError(msg)
-
-                metadata = self.__normalize_key_values(metadata)
-
-                # Ensure line counts make sense for error reporting.
-                actual_data = md[end_of_metadata:].lstrip()
-                actual_data_index = self._file_data.find(actual_data)
-                self._curr_line_n = len(self._file_data[:actual_data_index]
-                                        .splitlines())
-                self._file_data = self._file_data[actual_data_index:]
-            else:
-                metadata = {}
-                self._curr_line_n = 0
-            for self._curr_line in self._file_data.splitlines():
-                self._curr_line_n += 1
-                self._curr_line = self._curr_line.strip()
-
-                # skip comments, empty lines and "data{}" stuff
-                if not self._curr_line.startswith(('#', "data{", "}", "!")) \
-                and self._curr_line.strip():
-                    # First replace macros, then check if any unreplaced macros
-                    # which are not "global"
-                    pvname = SnapshotPv.macros_substitution(
-                        (self._curr_line.rstrip().split(',', maxsplit=1)[0]),
-                        self._macros)
-                    try:
-                        # Check if any unreplaced macros
-                        self._validate_macros_in_txt(pvname)
-                    except MacroError as e:
-                        return ReqParseError(self._format_err(
-                            (self._curr_line_n, self._curr_line), e))
-                    else:
-                        pvs.append(pvname)
-                elif self._curr_line.startswith('!'):
-                    # Calling another req file
-                    split_line = self._curr_line[1:].split(',', maxsplit=1)
-                    if len(split_line) > 1:
-                        macro_txt = split_line[1].strip()
-                        if macro_txt.startswith(('\"', '\'')):
-                            quote_type = macro_txt[0]
-                        else:
-                            return ReqFileFormatError(
-                                self._format_err(
-                                    (self._curr_line_n, self._curr_line),
-                                    'Syntax error. Macro argument must be quoted'))
-                        if not macro_txt.endswith(quote_type):
-                            return ReqFileFormatError(
-                                self._format_err(
-                                    (self._curr_line_n, self._curr_line),
-                                    'Syntax error. Macro argument must be quoted'))
-                        macro_txt = SnapshotPv.macros_substitution(
-                            macro_txt[1:-1], self._macros)
-                        try:
-                            # Check for any unreplaced macros
-                            self._validate_macros_in_txt(macro_txt)
-                            macros = parse_macros(macro_txt)
-
-                        except MacroError as e:
-                            return ReqParseError(
-                                self._format_err(
-                                    (self._curr_line_n, self._curr_line), e))
-                    else:
-                        macros = {}
-                    path = os.path.join(
-                        os.path.dirname(self._path),
-                        split_line[0])
-                    msg = self._check_looping(path)
-                    if msg:
-                        return ReqFileInfLoopError(
-                            self._format_err(
-                                (self._curr_line_n, self._curr_line), msg))
-                    try:
-                        sub_f = SnapshotReqFile(
-                            path, parent=self, macros=macros)
-                        includes.append(sub_f)
-
-                    except OSError as e:
-                        return OSError(
-                            self._format_err(
-                                (self._curr_line, self._curr_line_n), e))
-        return (pvs, metadata, includes)
-
-    @staticmethod
-    def __normalize_key_values(metadata: dict) -> dict:
-        # Ensure backward compatibility - some keys previously were using "-" instead of "_"
-        # To further support these keys (e.g. "rgx-filters", "force-labels"
-        # we normalize them to "rgx_filters", "force_labels"
-        if 'labels' in metadata and 'force-labels' in metadata['labels'].keys():
-            metadata['labels']['force_labels'] = metadata['labels'].pop(
-                'force-labels')
-        if 'filters' in metadata and 'rgx-filters' in metadata['filters'].keys():
-            metadata['filters']['rgx_filters'] = metadata['filters'].pop(
-                'rgx-filters')
-        return metadata
-
-    def _extract_pvs_from_req(self):
-        try:
-            list_of_pvs = self._file_data.split('\n')
-        except Exception as e:
-            return ReqParseError(e)
-        else:
-            return list_of_pvs
-        
-
-
-    def _extract_pvs_from_yaml(self):
-        try:
-            list_of_pvs = []
-            for ioc_name in self._file_data.keys():
-                for pv_name in self._file_data[ioc_name]:
-                    list_of_pvs.append(ioc_name+":"+pv_name)
-            return list_of_pvs
-        except Exception as e:
-            msg = f"{self._path}: Could not parse YML file."
-            return JsonParseError(msg)
-
-    def _extract_pvs_from_json(self):
-        try:
-            list_of_pvs = []
-            for ioc_name in self._file_data.keys():
-                for pv_name in self._file_data[ioc_name]:
-                    list_of_pvs.append(ioc_name+":"+pv_name)
-            return list_of_pvs
-        except Exception as e:
-            msg = f"{self._path}: Could not parse Json file."
-            return JsonParseError(msg)
-
-    def _format_err(self, line: tuple, msg: str):
-        return '{} [line {}: {}]: {}'.format(
-            self._trace, line[0], line[1], msg)
-
-    def _validate_macros_in_txt(self, txt: str):
-        invalid_macros = []
-        macro_rgx = re.compile('\$\(.*?\)')  # find all of type $()
-        raw_macros = macro_rgx.findall(txt)
-        for raw_macro in raw_macros:
-            if raw_macro not in self._macros.values(
-            ) and raw_macro[2:-1] not in self._c_macros:
-                # There are unknown macros which were not substituted
-                invalid_macros.append(raw_macro)
-
-        if invalid_macros:
-            raise MacroError(
-                'Following macros were not defined: {}'.format(
-                    ', '.join(invalid_macros)))
-
-    def _check_looping(self, path):
-        path = os.path.normpath(os.path.abspath(path))
-        ancestor = self  # eventually could call self again
-
-        while ancestor is not None:
-            if os.path.normpath(os.path.abspath(ancestor._path)) == path:
-                if ancestor._parent:
-                    return 'Infinity loop detected. File {} was already called from {}'.format(
-                        path, ancestor._parent._path
-                    )
-                else:
-                    return 'Infinity loop detected. File {} was already loaded as root request file.'.format(
-                        path
-                    )
-            else:
-                ancestor = ancestor._parent
-
-
-# Helper functions functions to support macros parsing for users of this lib
->>>>>>> 74555c79
 def parse_macros(macros_str):
     """
     Converting comma separated macros string to dictionary.
