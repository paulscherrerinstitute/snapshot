package:
  name: snapshot
  version: "{{ load_setup_py_data().version }}"
source:
  #    git_tag: 0.9.1
  #    git_url: https://github.com/channelaccess/snapshot.git
  path: ..

requirements:
  build:
    - python
    - setuptools
    - pyqt
<<<<<<< HEAD
=======
    - pyepics
>>>>>>> 74555c79
  run:
    - python
    - pyqt
    - pyepics
<<<<<<< HEAD
=======
    - pyyaml
>>>>>>> 74555c79
    - numpy

build:
  noarch: python
<<<<<<< HEAD
  number: 5
=======
  number: 3
>>>>>>> 74555c79
  entry_points:
    - snapshot = snapshot.snapshot:main

about:
  home: https://github.com/paulscherrerinstitute/snapshot
  summary: "Tool to save and restore EPICS channels."<|MERGE_RESOLUTION|>--- conflicted
+++ resolved
@@ -11,27 +11,17 @@
     - python
     - setuptools
     - pyqt
-<<<<<<< HEAD
-=======
     - pyepics
->>>>>>> 74555c79
   run:
     - python
     - pyqt
     - pyepics
-<<<<<<< HEAD
-=======
     - pyyaml
->>>>>>> 74555c79
     - numpy
 
 build:
   noarch: python
-<<<<<<< HEAD
   number: 5
-=======
-  number: 3
->>>>>>> 74555c79
   entry_points:
     - snapshot = snapshot.snapshot:main
 
